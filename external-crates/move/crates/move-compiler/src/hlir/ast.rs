// Copyright (c) The Diem Core Contributors
// Copyright (c) The Move Contributors
// SPDX-License-Identifier: Apache-2.0

use crate::{
    diagnostics::WarningFilters,
    expansion::ast::{
        ability_modifiers_ast_debug, AbilitySet, Attributes, Friend, ModuleIdent, Mutability,
        TargetKind,
    },
    naming::ast::{BuiltinTypeName, BuiltinTypeName_, DatatypeTypeParameter, TParam},
    parser::ast::{
        self as P, BinOp, ConstantName, DatatypeName, Field, FunctionName, UnaryOp, VariantName,
        ENTRY_MODIFIER,
    },
    shared::{ast_debug::*, unique_map::UniqueMap, Name, NumericalAddress, TName},
};
use move_ir_types::location::*;
use move_symbol_pool::Symbol;
use std::collections::{BTreeMap, BTreeSet, VecDeque};

// High Level IR

//**************************************************************************************************
// Program
//**************************************************************************************************

#[derive(Debug, Clone)]
pub struct Program {
    pub modules: UniqueMap<ModuleIdent, ModuleDefinition>,
}

//**************************************************************************************************
// Modules
//**************************************************************************************************

#[derive(Debug, Clone)]
pub struct ModuleDefinition {
    pub warning_filter: WarningFilters,
    // package name metadata from compiler arguments, not used for any language rules
    pub package_name: Option<Symbol>,
    pub attributes: Attributes,
    pub target_kind: TargetKind,
    /// `dependency_order` is the topological order/rank in the dependency graph.
    pub dependency_order: usize,
    pub friends: UniqueMap<ModuleIdent, Friend>,
    pub structs: UniqueMap<DatatypeName, StructDefinition>,
    pub enums: UniqueMap<DatatypeName, EnumDefinition>,
    pub constants: UniqueMap<ConstantName, Constant>,
    pub functions: UniqueMap<FunctionName, Function>,
}

//**************************************************************************************************
// Structs
//**************************************************************************************************

#[derive(Debug, PartialEq, Eq, Clone)]
pub struct StructDefinition {
    pub warning_filter: WarningFilters,
    // index in the original order as defined in the source file
    pub index: usize,
    pub attributes: Attributes,
    pub abilities: AbilitySet,
    pub type_parameters: Vec<DatatypeTypeParameter>,
    pub fields: StructFields,
}

#[derive(Debug, PartialEq, Eq, Clone)]
pub enum StructFields {
    Defined(Vec<(Field, BaseType)>),
    Native(Loc),
}

#[derive(Debug, Clone, PartialEq)]
pub struct EnumDefinition {
    pub warning_filter: WarningFilters,
    // index in the original order as defined in the source file
    pub index: usize,
    pub attributes: Attributes,
    pub abilities: AbilitySet,
    pub type_parameters: Vec<DatatypeTypeParameter>,
    pub variants: UniqueMap<VariantName, VariantDefinition>,
}

#[derive(Debug, PartialEq, Clone)]
pub struct VariantDefinition {
    // index in the original order as defined in the source file
    pub index: usize,
    pub loc: Loc,
    pub fields: Vec<(Field, BaseType)>,
}

//**************************************************************************************************
// Constants
//**************************************************************************************************

#[derive(PartialEq, Debug, Clone)]
pub struct Constant {
    pub warning_filter: WarningFilters,
    // index in the original order as defined in the source file
    pub index: usize,
    pub attributes: Attributes,
    pub loc: Loc,
    pub signature: BaseType,
    pub value: (UniqueMap<Var, (Mutability, SingleType)>, Block),
}

//**************************************************************************************************
// Functions
//**************************************************************************************************

// package visibility is removed after typing is done
#[derive(PartialEq, Eq, Debug, Clone, Copy)]
pub enum Visibility {
    Public(Loc),
    Friend(Loc),
    Internal,
}

#[derive(PartialEq, Eq, Debug, Clone)]
pub struct FunctionSignature {
    pub type_parameters: Vec<TParam>,
    pub parameters: Vec<(Mutability, Var, SingleType)>,
    pub return_type: Type,
}

#[derive(PartialEq, Debug, Clone)]
pub enum FunctionBody_ {
    Native,
    Defined {
        locals: UniqueMap<Var, (Mutability, SingleType)>,
        body: Block,
    },
}
pub type FunctionBody = Spanned<FunctionBody_>;

#[derive(PartialEq, Debug, Clone)]
pub struct Function {
    pub warning_filter: WarningFilters,
    // index in the original order as defined in the source file
    pub index: usize,
    pub attributes: Attributes,
    /// The original, declared visibility as defined in the source file
    pub visibility: Visibility,
    /// We sometimes change the visibility of functions, e.g. `entry` is marked as `public` in
    /// test_mode. This is the visibility we will actually emit in the compiled module
    pub compiled_visibility: Visibility,
    pub entry: Option<Loc>,
    pub signature: FunctionSignature,
    pub body: FunctionBody,
}

#[derive(PartialEq, Eq, Debug, Clone, Copy, PartialOrd, Ord)]
pub struct Var(pub Name);

#[derive(PartialEq, Eq, Debug, Clone, Copy, PartialOrd, Ord)]
pub struct BlockLabel(pub Name);

//**************************************************************************************************
// Types
//**************************************************************************************************

#[derive(Debug, PartialEq, Eq, PartialOrd, Ord, Clone)]
#[allow(clippy::large_enum_variant)]
pub enum TypeName_ {
    Builtin(BuiltinTypeName),
    ModuleType(ModuleIdent, DatatypeName),
}
pub type TypeName = Spanned<TypeName_>;

#[derive(Debug, PartialEq, Eq, PartialOrd, Ord, Clone)]
#[allow(clippy::large_enum_variant)]
pub enum BaseType_ {
    Param(TParam),
    Apply(AbilitySet, TypeName, Vec<BaseType>),
    Unreachable,
    UnresolvedError,
}
pub type BaseType = Spanned<BaseType_>;

#[derive(Debug, PartialEq, Eq, Clone)]
pub enum SingleType_ {
    Base(BaseType),
    Ref(bool, BaseType),
}
pub type SingleType = Spanned<SingleType_>;

#[derive(Debug, PartialEq, Eq, Clone)]
#[allow(clippy::large_enum_variant)]
pub enum Type_ {
    Unit,
    Single(SingleType),
    Multiple(Vec<SingleType>),
}
pub type Type = Spanned<Type_>;

//**************************************************************************************************
// Statements
//**************************************************************************************************

#[derive(Debug, PartialEq, Clone)]
#[allow(clippy::large_enum_variant)]
pub enum Statement_ {
    Command(Command),
    IfElse {
        cond: Box<Exp>,
        if_block: Block,
        else_block: Block,
    },
    VariantMatch {
        subject: Box<Exp>,
        enum_name: DatatypeName,
        arms: Vec<(VariantName, Block)>,
    },
    While {
        name: BlockLabel,
        cond: (Block, Box<Exp>),
        block: Block,
    },
    Loop {
        name: BlockLabel,
        block: Block,
        has_break: bool,
    },
    NamedBlock {
        name: BlockLabel,
        block: Block,
    },
}
pub type Statement = Spanned<Statement_>;

pub type Block = VecDeque<Statement>;

pub type BasicBlocks = BTreeMap<Label, BasicBlock>;

pub type BasicBlock = VecDeque<Command>;

#[derive(Debug, PartialEq, Eq, Hash, Copy, Clone, PartialOrd, Ord)]
pub struct Label(pub usize);

//**************************************************************************************************
// Commands
//**************************************************************************************************

#[derive(Debug, PartialEq, Eq, Clone)]
#[allow(clippy::large_enum_variant)]
pub enum Command_ {
    Assign(AssignCase, Vec<LValue>, Exp),
    Mutate(Box<Exp>, Box<Exp>),
    Abort(Exp),
    Return {
        from_user: bool,
        exp: Exp,
    },
    Break(BlockLabel),
    Continue(BlockLabel),
    IgnoreAndPop {
        pop_num: usize,
        exp: Exp,
    },
    Jump {
        from_user: bool,
        target: Label,
    },
    JumpIf {
        cond: Exp,
        if_true: Label,
        if_false: Label,
    },
    VariantSwitch {
        subject: Exp,
        enum_name: DatatypeName,
        arms: Vec<(VariantName, Label)>,
    },
}
pub type Command = Spanned<Command_>;

// TODO: replace this with the `move_ir_types` one when possible.
#[derive(Debug, PartialEq, Eq, Clone)]
pub enum UnpackType {
    ByValue,
    ByImmRef,
    ByMutRef,
}

#[derive(Debug, PartialEq, Eq, Clone)]
pub enum LValue_ {
    Ignore,
    Var {
        var: Var,
        ty: Box<SingleType>,
        unused_assignment: bool,
    },
    Unpack(DatatypeName, Vec<BaseType>, Vec<(Field, LValue)>),
    UnpackVariant(
        DatatypeName,
        VariantName,
        UnpackType,
        Loc, /* rhs_loc */
        Vec<BaseType>,
        Vec<(Field, LValue)>,
    ),
}
pub type LValue = Spanned<LValue_>;

#[derive(Debug, PartialEq, Eq, Clone, Copy)]
pub enum AssignCase {
    // from a let binding
    Let,
    // from an actual assignment
    Update,
}

//**************************************************************************************************
// Expressions
//**************************************************************************************************

#[derive(Debug, PartialEq, Eq, Clone, Copy)]
pub enum UnitCase {
    Trailing,
    Implicit,
    FromUser,
}

#[derive(Debug, PartialEq, Eq, Clone)]
pub struct ModuleCall {
    pub module: ModuleIdent,
    pub name: FunctionName,
    pub type_arguments: Vec<BaseType>,
    pub arguments: Vec<Exp>,
}

pub type FromUnpack = Option<Loc>;

#[derive(Debug, PartialEq, Eq, Clone)]
pub enum Value_ {
    // @<address>
    Address(NumericalAddress),
    // <num>u8
    U8(u8),
    // <num>u16
    U16(u16),
    // <num>u32
    U32(u32),
    // <num>u64
    U64(u64),
    // <num>u128
    U128(u128),
    // <num>u256
    U256(move_core_types::u256::U256),
    // true
    // false
    Bool(bool),
    // vector<type> [ <value>,* ]
    Vector(Box<BaseType>, Vec<Value>),
}
pub type Value = Spanned<Value_>;

#[derive(Debug, PartialEq, Eq, Clone, Copy)]
pub enum MoveOpAnnotation {
    // 'move' annotated by the user
    FromUser,
    // inferred based on liveness data
    InferredLastUsage,
    // inferred based on no 'copy' ability
    InferredNoCopy,
}

#[derive(Debug, PartialEq, Eq, Clone)]
pub enum UnannotatedExp_ {
    Unit {
        case: UnitCase,
    },
    Value(Value),
    Move {
        annotation: MoveOpAnnotation,
        var: Var,
    },
    Copy {
        from_user: bool,
        var: Var,
    },
    Constant(ConstantName),
    ErrorConstant {
        line_number_loc: Loc,
        error_constant: Option<ConstantName>,
    },

    ModuleCall(Box<ModuleCall>),
    Freeze(Box<Exp>),
    Vector(Loc, usize, Box<BaseType>, Vec<Exp>),

    Dereference(Box<Exp>),
    UnaryExp(UnaryOp, Box<Exp>),
    BinopExp(Box<Exp>, BinOp, Box<Exp>),

    Pack(DatatypeName, Vec<BaseType>, Vec<(Field, BaseType, Exp)>),
    PackVariant(
        DatatypeName,
        VariantName,
        Vec<BaseType>,
        Vec<(Field, BaseType, Exp)>,
    ),
    Multiple(Vec<Exp>),

    Borrow(bool, Box<Exp>, Field, FromUnpack),
    BorrowLocal(bool, Var),

    Cast(Box<Exp>, BuiltinTypeName),

    Unreachable,

    UnresolvedError,
}
pub type UnannotatedExp = Spanned<UnannotatedExp_>;
#[derive(Debug, PartialEq, Eq, Clone)]
pub struct Exp {
    pub ty: Type,
    pub exp: UnannotatedExp,
}
pub fn exp(ty: Type, exp: UnannotatedExp) -> Exp {
    Exp { ty, exp }
}

//**************************************************************************************************
// impls
//**************************************************************************************************

impl FunctionSignature {
    pub fn is_parameter(&self, v: &Var) -> bool {
        self.parameters
            .iter()
            .any(|(_, parameter_name, _)| parameter_name == v)
    }
}

impl Var {
    pub fn loc(&self) -> Loc {
        self.0.loc
    }

    pub fn value(&self) -> Symbol {
        self.0.value
    }

    pub fn is_underscore(&self) -> bool {
        self.0.value == symbol!("_")
    }

    pub fn starts_with_underscore(&self) -> bool {
        self.0.value.starts_with('_') || self.0.value.starts_with("$_")
    }
}

impl Visibility {
    pub const FRIEND: &'static str = P::Visibility::FRIEND;
    pub const INTERNAL: &'static str = P::Visibility::INTERNAL;
    pub const PUBLIC: &'static str = P::Visibility::PUBLIC;

    pub fn loc(&self) -> Option<Loc> {
        match self {
            Visibility::Friend(loc) | Visibility::Public(loc) => Some(*loc),
            Visibility::Internal => None,
        }
    }
}

impl Command_ {
    pub fn is_terminal(&self) -> bool {
        use Command_::*;
        match self {
            Break(_) | Continue(_) => panic!("ICE break/continue not translated to jumps"),
            Assign(_, _, _) | Mutate(_, _) | IgnoreAndPop { .. } => false,
            Abort(_) | Return { .. } | Jump { .. } | JumpIf { .. } | VariantSwitch { .. } => true,
        }
    }

    pub fn is_exit(&self) -> bool {
        use Command_::*;
        match self {
            Break(_) | Continue(_) => panic!("ICE break/continue not translated to jumps"),
            Assign(_, _, _)
            | Mutate(_, _)
            | IgnoreAndPop { .. }
            | Jump { .. }
            | JumpIf { .. }
            | VariantSwitch { .. } => false,
            Abort(_) | Return { .. } => true,
        }
    }

    pub fn is_unit(&self) -> bool {
        use Command_::*;
        match self {
            Break(_) | Continue(_) => panic!("ICE break/continue not translated to jumps"),
            Assign(_, ls, e) => ls.is_empty() && e.is_unit(),
            IgnoreAndPop { exp: e, .. } => e.is_unit(),

            Mutate(_, _)
            | Return { .. }
            | Abort(_)
            | JumpIf { .. }
            | Jump { .. }
            | VariantSwitch { .. } => false,
        }
    }

    pub fn successors(&self) -> BTreeSet<Label> {
        use Command_::*;

        let mut successors = BTreeSet::new();
        match self {
            Break(_) | Continue(_) => panic!("ICE break/continue not translated to jumps"),
            Mutate(_, _) | Assign(_, _, _) | IgnoreAndPop { .. } => {
                panic!("ICE Should not be last command in block")
            }
            Abort(_) | Return { .. } => (),
            Jump { target, .. } => {
                successors.insert(*target);
            }
            JumpIf {
                if_true, if_false, ..
            } => {
                successors.insert(*if_true);
                successors.insert(*if_false);
            }
            VariantSwitch {
                subject: _,
                enum_name: _,
                arms,
            } => {
                for (_, target) in arms {
                    successors.insert(*target);
                }
            }
        }
        successors
    }

    pub fn is_hlir_terminal(&self) -> bool {
        use Command_::*;
        match self {
            Assign(_, _, _) | Mutate(_, _) | IgnoreAndPop { .. } => false,
            Break(_) | Continue(_) | Abort(_) | Return { .. } => true,
            Jump { .. } | JumpIf { .. } | VariantSwitch { .. } => {
                panic!("ICE found jump/jump-if/variant-switch in hlir")
            }
        }
    }
}

impl Exp {
    pub fn is_unit(&self) -> bool {
        self.exp.value.is_unit()
    }

    pub fn is_unreachable(&self) -> bool {
        self.exp.value.is_unreachable()
    }
}

impl UnannotatedExp_ {
    pub fn is_unit(&self) -> bool {
        matches!(self, UnannotatedExp_::Unit { case: _case })
    }

    pub fn is_unreachable(&self) -> bool {
        matches!(self, UnannotatedExp_::Unreachable)
    }
}

impl TypeName_ {
    pub fn is(
        &self,
        address: impl AsRef<str>,
        module: impl AsRef<str>,
        name: impl AsRef<str>,
    ) -> bool {
        match self {
            TypeName_::Builtin(_) => false,
            TypeName_::ModuleType(mident, n) => {
                mident.value.is(address, module) && n == name.as_ref()
            }
        }
    }
}

impl BaseType_ {
    pub fn builtin(loc: Loc, b_: BuiltinTypeName_, ty_args: Vec<BaseType>) -> BaseType {
        use BuiltinTypeName_::*;

        let kind = match b_ {
            U8 | U16 | U32 | U64 | U128 | U256 | Bool | Address => AbilitySet::primitives(loc),
            Signer => AbilitySet::signer(loc),
            Vector => {
                let declared_abilities = AbilitySet::collection(loc);
                let ty_arg_abilities = {
                    assert!(ty_args.len() == 1);
                    ty_args[0].value.abilities(ty_args[0].loc)
                };
                AbilitySet::from_abilities(
                    declared_abilities
                        .into_iter()
                        .filter(|ab| ty_arg_abilities.has_ability_(ab.value.requires())),
                )
                .unwrap()
            }
        };
        let n = sp(loc, TypeName_::Builtin(sp(loc, b_)));
        sp(loc, BaseType_::Apply(kind, n, ty_args))
    }

    pub fn abilities(&self, loc: Loc) -> AbilitySet {
        match self {
            BaseType_::Apply(abilities, _, _) | BaseType_::Param(TParam { abilities, .. }) => {
                abilities.clone()
            }
            BaseType_::Unreachable | BaseType_::UnresolvedError => AbilitySet::all(loc),
        }
    }

    pub fn bool(loc: Loc) -> BaseType {
        Self::builtin(loc, BuiltinTypeName_::Bool, vec![])
    }

    pub fn address(loc: Loc) -> BaseType {
        Self::builtin(loc, BuiltinTypeName_::Address, vec![])
    }

    pub fn u8(loc: Loc) -> BaseType {
        Self::builtin(loc, BuiltinTypeName_::U8, vec![])
    }

    pub fn u16(loc: Loc) -> BaseType {
        Self::builtin(loc, BuiltinTypeName_::U16, vec![])
    }

    pub fn u32(loc: Loc) -> BaseType {
        Self::builtin(loc, BuiltinTypeName_::U32, vec![])
    }

    pub fn u64(loc: Loc) -> BaseType {
        Self::builtin(loc, BuiltinTypeName_::U64, vec![])
    }

    pub fn u128(loc: Loc) -> BaseType {
        Self::builtin(loc, BuiltinTypeName_::U128, vec![])
    }

    pub fn u256(loc: Loc) -> BaseType {
        Self::builtin(loc, BuiltinTypeName_::U256, vec![])
    }

    pub fn is_apply(
        &self,
        address: impl AsRef<str>,
        module: impl AsRef<str>,
        name: impl AsRef<str>,
    ) -> Option<(&AbilitySet, &TypeName, &[BaseType])> {
        match self {
            Self::Apply(abs, n, tys) if n.value.is(address, module, name) => Some((abs, n, tys)),
            _ => None,
        }
    }
}

impl SingleType_ {
    pub fn base(sp!(loc, b_): BaseType) -> SingleType {
        sp(loc, SingleType_::Base(sp(loc, b_)))
    }

    pub fn bool(loc: Loc) -> SingleType {
        Self::base(BaseType_::bool(loc))
    }

    pub fn address(loc: Loc) -> SingleType {
        Self::base(BaseType_::address(loc))
    }

    pub fn u8(loc: Loc) -> SingleType {
        Self::base(BaseType_::u8(loc))
    }

    pub fn u16(loc: Loc) -> SingleType {
        Self::base(BaseType_::u16(loc))
    }

    pub fn u32(loc: Loc) -> SingleType {
        Self::base(BaseType_::u32(loc))
    }

    pub fn u64(loc: Loc) -> SingleType {
        Self::base(BaseType_::u64(loc))
    }

    pub fn u128(loc: Loc) -> SingleType {
        Self::base(BaseType_::u128(loc))
    }

    pub fn u256(loc: Loc) -> SingleType {
        Self::base(BaseType_::u256(loc))
    }

    pub fn abilities(&self, loc: Loc) -> AbilitySet {
        match self {
            SingleType_::Ref(_, _) => AbilitySet::references(loc),
            SingleType_::Base(b) => b.value.abilities(loc),
        }
    }

    pub fn is_apply(
        &self,
        address: impl AsRef<str>,
        module: impl AsRef<str>,
        name: impl AsRef<str>,
    ) -> Option<(&AbilitySet, &TypeName, &[BaseType])> {
        match self {
            Self::Ref(_, b) | Self::Base(b) => b.value.is_apply(address, module, name),
        }
    }
}

impl Type_ {
    pub fn base(b: BaseType) -> Type {
        Self::single(SingleType_::base(b))
    }

    pub fn single(sp!(loc, s_): SingleType) -> Type {
        sp(loc, Type_::Single(sp(loc, s_)))
    }

    pub fn bool(loc: Loc) -> Type {
        Self::single(SingleType_::bool(loc))
    }

    pub fn address(loc: Loc) -> Type {
        Self::single(SingleType_::address(loc))
    }

    pub fn u8(loc: Loc) -> Type {
        Self::single(SingleType_::u8(loc))
    }

    pub fn u16(loc: Loc) -> Type {
        Self::single(SingleType_::u16(loc))
    }

    pub fn u32(loc: Loc) -> Type {
        Self::single(SingleType_::u32(loc))
    }

    pub fn u64(loc: Loc) -> Type {
        Self::single(SingleType_::u64(loc))
    }

    pub fn u128(loc: Loc) -> Type {
        Self::single(SingleType_::u128(loc))
    }

    pub fn u256(loc: Loc) -> Type {
        Self::single(SingleType_::u256(loc))
    }

    pub fn type_at_index(&self, idx: usize) -> &SingleType {
        match self {
            Type_::Unit => panic!("ICE type mismatch on index lookup"),
            Type_::Single(s) => {
                assert!(idx == 0);
                s
            }
            Type_::Multiple(ss) => {
                assert!(idx < ss.len());
                ss.get(idx).unwrap()
            }
        }
    }

    pub fn from_vec(loc: Loc, mut ss: Vec<SingleType>) -> Type {
        let t_ = match ss.len() {
            0 => Type_::Unit,
            1 => Type_::Single(ss.pop().unwrap()),
            _ => Type_::Multiple(ss),
        };
        sp(loc, t_)
    }

    pub fn is_apply(
        &self,
        address: impl AsRef<str>,
        module: impl AsRef<str>,
        name: impl AsRef<str>,
    ) -> Option<(&AbilitySet, &TypeName, &[BaseType])> {
        match self {
            Type_::Unit => None,
            Type_::Single(t) => t.value.is_apply(address, module, name),
            Type_::Multiple(_) => None,
        }
    }
}

impl TName for Var {
    type Key = Symbol;
    type Loc = Loc;

    fn drop_loc(self) -> (Loc, Symbol) {
        (self.0.loc, self.0.value)
    }

    fn add_loc(loc: Loc, value: Symbol) -> Var {
        Var(sp(loc, value))
    }

    fn borrow(&self) -> (&Loc, &Symbol) {
        (&self.0.loc, &self.0.value)
    }
}

impl TName for BlockLabel {
    type Key = Symbol;
    type Loc = Loc;

    fn drop_loc(self) -> (Loc, Symbol) {
        (self.0.loc, self.0.value)
    }

    fn add_loc(loc: Loc, value: Symbol) -> BlockLabel {
        BlockLabel(sp(loc, value))
    }

    fn borrow(&self) -> (&Loc, &Symbol) {
        (&self.0.loc, &self.0.value)
    }
}

impl ModuleCall {
    pub fn is(
        &self,
        address: impl AsRef<str>,
        module: impl AsRef<str>,
        function: impl AsRef<str>,
    ) -> bool {
        let Self {
            module: sp!(_, mident),
            name: f,
            ..
        } = self;
        mident.is(address, module) && f == function.as_ref()
    }
}

//**************************************************************************************************
// Display
//**************************************************************************************************

impl std::fmt::Display for TypeName_ {
    fn fmt(&self, f: &mut std::fmt::Formatter) -> std::fmt::Result {
        use TypeName_::*;
        match self {
            Builtin(b) => write!(f, "{}", b),
            ModuleType(m, n) => write!(f, "{}::{}", m, n),
        }
    }
}

impl std::fmt::Display for Visibility {
    fn fmt(&self, f: &mut std::fmt::Formatter) -> std::fmt::Result {
        write!(
            f,
            "{}",
            match &self {
                Visibility::Public(_) => Visibility::PUBLIC,
                Visibility::Friend(_) => Visibility::FRIEND,
                Visibility::Internal => Visibility::INTERNAL,
            }
        )
    }
}

impl std::fmt::Display for Label {
    fn fmt(&self, f: &mut std::fmt::Formatter<'_>) -> std::fmt::Result {
        write!(f, "{}", self.0)
    }
}

//**************************************************************************************************
// Debug
//**************************************************************************************************

impl AstDebug for Program {
    fn ast_debug(&self, w: &mut AstWriter) {
        let Program { modules } = self;

        for (m, mdef) in modules.key_cloned_iter() {
            w.write(&format!("module {}", m));
            w.block(|w| mdef.ast_debug(w));
            w.new_line();
        }
    }
}

impl AstDebug for ModuleDefinition {
    fn ast_debug(&self, w: &mut AstWriter) {
        let ModuleDefinition {
            warning_filter,
            package_name,
            attributes,
            target_kind,
            dependency_order,
            friends,
            structs,
            enums,
            constants,
            functions,
        } = self;
        warning_filter.ast_debug(w);
        if let Some(n) = package_name {
            w.writeln(&format!("{}", n))
        }
        attributes.ast_debug(w);
        w.writeln(match target_kind {
<<<<<<< HEAD
            TargetKind::Source => "source module",
            TargetKind::DependencyBeingCompiled => "dependency module",
            TargetKind::DependencyBeingLinked => "linked module",
=======
            TargetKind::Source {
                is_root_package: true,
            } => "root module",
            TargetKind::Source {
                is_root_package: false,
            } => "dependency module",
            TargetKind::External => "external module",
>>>>>>> 0616027a
        });
        w.writeln(&format!("dependency order #{}", dependency_order));
        for (mident, _loc) in friends.key_cloned_iter() {
            w.write(&format!("friend {};", mident));
            w.new_line();
        }
        for sdef in structs.key_cloned_iter() {
            sdef.ast_debug(w);
            w.new_line();
        }
        for edef in enums.key_cloned_iter() {
            edef.ast_debug(w);
            w.new_line();
        }
        for cdef in constants.key_cloned_iter() {
            cdef.ast_debug(w);
            w.new_line();
        }
        for fdef in functions.key_cloned_iter() {
            fdef.ast_debug(w);
            w.new_line();
        }
    }
}

impl AstDebug for (DatatypeName, &StructDefinition) {
    fn ast_debug(&self, w: &mut AstWriter) {
        let (
            name,
            StructDefinition {
                warning_filter,
                index,
                attributes,
                abilities,
                type_parameters,
                fields,
            },
        ) = self;
        warning_filter.ast_debug(w);
        attributes.ast_debug(w);
        if let StructFields::Native(_) = fields {
            w.write("native ");
        }

        w.write(&format!("struct#{index} {name}"));
        type_parameters.ast_debug(w);
        ability_modifiers_ast_debug(w, abilities);
        if let StructFields::Defined(fields) = fields {
            w.block(|w| {
                w.list(fields, ";", |w, (f, bt)| {
                    w.write(&format!("{}: ", f));
                    bt.ast_debug(w);
                    true
                })
            })
        }
    }
}

impl AstDebug for (DatatypeName, &EnumDefinition) {
    fn ast_debug(&self, w: &mut AstWriter) {
        let (
            name,
            EnumDefinition {
                warning_filter,
                index,
                attributes,
                abilities,
                type_parameters,
                variants,
            },
        ) = self;
        warning_filter.ast_debug(w);
        attributes.ast_debug(w);

        w.write(&format!("struct#{index} {name}"));
        type_parameters.ast_debug(w);
        ability_modifiers_ast_debug(w, abilities);
        w.block(|w| {
            w.list(variants, ";", |w, (_, v, vdef)| {
                w.write(&format!("{} {{ ", v));
                vdef.ast_debug(w);
                w.write(" }");
                true
            })
        })
    }
}

impl AstDebug for VariantDefinition {
    fn ast_debug(&self, w: &mut AstWriter) {
        let VariantDefinition {
            index,
            fields,
            loc: _,
        } = self;
        w.write(format!("id:{}|", index));
        w.comma(fields, |w, (f, bt)| {
            w.write(&format!("{}: ", f));
            bt.ast_debug(w);
        })
    }
}

impl AstDebug for (FunctionName, &Function) {
    fn ast_debug(&self, w: &mut AstWriter) {
        let (
            name,
            Function {
                warning_filter,
                index,
                attributes,
                visibility,
                compiled_visibility,
                entry,
                signature,
                body,
            },
        ) = self;
        warning_filter.ast_debug(w);
        attributes.ast_debug(w);
        w.write("(");
        visibility.ast_debug(w);
        w.write(" as ");
        compiled_visibility.ast_debug(w);
        w.write(") ");
        if entry.is_some() {
            w.write(&format!("{} ", ENTRY_MODIFIER));
        }
        if let FunctionBody_::Native = &body.value {
            w.write("native ");
        }
        w.write(&format!("fun#{index} {name}"));
        signature.ast_debug(w);
        match &body.value {
            FunctionBody_::Defined { locals, body } => w.block(|w| (locals, body).ast_debug(w)),
            FunctionBody_::Native => w.writeln(";"),
        }
    }
}

impl AstDebug for (UniqueMap<Var, (Mutability, SingleType)>, Block) {
    fn ast_debug(&self, w: &mut AstWriter) {
        let (locals, body) = self;
        (locals, body).ast_debug(w)
    }
}

impl AstDebug for (&UniqueMap<Var, (Mutability, SingleType)>, &Block) {
    fn ast_debug(&self, w: &mut AstWriter) {
        let (locals, body) = self;
        w.write("locals:");
        w.indent(4, |w| {
            w.list(*locals, ",", |w, (_, v, (mut_, st))| {
                mut_.ast_debug(w);
                w.write(&format!("{}: ", v));
                st.ast_debug(w);
                true
            })
        });
        w.new_line();
        body.ast_debug(w);
    }
}

impl AstDebug for FunctionSignature {
    fn ast_debug(&self, w: &mut AstWriter) {
        let FunctionSignature {
            type_parameters,
            parameters,
            return_type,
        } = self;
        type_parameters.ast_debug(w);
        w.write("(");
        w.comma(parameters, |w, (mut_, v, st)| {
            mut_.ast_debug(w);
            v.ast_debug(w);
            w.write(": ");
            st.ast_debug(w);
        });
        w.write("): ");
        return_type.ast_debug(w)
    }
}

impl AstDebug for Visibility {
    fn ast_debug(&self, w: &mut AstWriter) {
        w.write(&format!("{} ", self))
    }
}

impl AstDebug for Var {
    fn ast_debug(&self, w: &mut AstWriter) {
        w.write(&format!("{}", self.0))
    }
}

impl AstDebug for BlockLabel {
    fn ast_debug(&self, w: &mut AstWriter) {
        w.write(&format!("'{}", self.0))
    }
}

impl AstDebug for (ConstantName, &Constant) {
    fn ast_debug(&self, w: &mut AstWriter) {
        let (
            name,
            Constant {
                warning_filter,
                index,
                attributes,
                loc: _loc,
                signature,
                value,
            },
        ) = self;
        warning_filter.ast_debug(w);
        attributes.ast_debug(w);
        w.write(&format!("const#{index} {name}:"));
        signature.ast_debug(w);
        w.write(" = ");
        w.block(|w| value.ast_debug(w));
        w.write(";");
    }
}

impl AstDebug for TypeName_ {
    fn ast_debug(&self, w: &mut AstWriter) {
        match self {
            TypeName_::Builtin(bt) => bt.ast_debug(w),
            TypeName_::ModuleType(m, s) => w.write(&format!("{}::{}", m, s)),
        }
    }
}

impl AstDebug for BaseType_ {
    fn ast_debug(&self, w: &mut AstWriter) {
        match self {
            BaseType_::Param(tp) => tp.ast_debug(w),
            BaseType_::Apply(abilities, m, ss) => {
                w.annotate_gen(
                    |w| {
                        m.ast_debug(w);
                        if !ss.is_empty() {
                            w.write("<");
                            ss.ast_debug(w);
                            w.write(">");
                        }
                    },
                    abilities,
                    |w, abilities| {
                        w.list(abilities, "+", |w, ab| {
                            ab.ast_debug(w);
                            false
                        })
                    },
                );
            }
            BaseType_::Unreachable => w.write("_|_"),
            BaseType_::UnresolvedError => w.write("_"),
        }
    }
}

impl AstDebug for SingleType_ {
    fn ast_debug(&self, w: &mut AstWriter) {
        match self {
            SingleType_::Base(b) => b.ast_debug(w),
            SingleType_::Ref(mut_, s) => {
                w.write("&");
                if *mut_ {
                    w.write("mut ");
                }
                s.ast_debug(w)
            }
        }
    }
}

impl AstDebug for Type_ {
    fn ast_debug(&self, w: &mut AstWriter) {
        match self {
            Type_::Unit => w.write("()"),
            Type_::Single(s) => s.ast_debug(w),
            Type_::Multiple(ss) => {
                w.write("(");
                ss.ast_debug(w);
                w.write(")")
            }
        }
    }
}

impl AstDebug for Vec<SingleType> {
    fn ast_debug(&self, w: &mut AstWriter) {
        w.comma(self, |w, s| s.ast_debug(w))
    }
}

impl AstDebug for Vec<BaseType> {
    fn ast_debug(&self, w: &mut AstWriter) {
        w.comma(self, |w, s| s.ast_debug(w))
    }
}

impl AstDebug for VecDeque<Statement> {
    fn ast_debug(&self, w: &mut AstWriter) {
        w.semicolon(self, |w, stmt| stmt.ast_debug(w))
    }
}

impl AstDebug for (Block, Box<Exp>) {
    fn ast_debug(&self, w: &mut AstWriter) {
        let (block, exp) = self;
        if block.is_empty() {
            exp.ast_debug(w);
        } else {
            w.block(|w| {
                block.ast_debug(w);
                w.writeln(";");
                exp.ast_debug(w);
            })
        }
    }
}

impl AstDebug for Statement_ {
    fn ast_debug(&self, w: &mut AstWriter) {
        use Statement_ as S;
        match self {
            S::Command(cmd) => cmd.ast_debug(w),
            S::IfElse {
                cond,
                if_block,
                else_block,
            } => {
                w.write("if (");
                cond.ast_debug(w);
                w.write(") ");
                w.block(|w| if_block.ast_debug(w));
                w.write(" else ");
                w.block(|w| else_block.ast_debug(w));
            }
            S::VariantMatch {
                subject,
                enum_name,
                arms,
            } => {
                w.write("variant_match(");
                subject.ast_debug(w);
                w.write(format!(" : {})", enum_name));
                w.block(|w| {
                    w.comma(arms, |w, (variant, arm)| {
                        w.write(format!("{} =>", variant));
                        w.block(|w| arm.ast_debug(w));
                    })
                });
            }
            S::While { name, cond, block } => {
                w.write("while ");
                w.write(" (");
                cond.ast_debug(w);
                w.write(") ");
                name.ast_debug(w);
                w.write(":");
                w.block(|w| block.ast_debug(w))
            }
            S::Loop {
                name,
                block,
                has_break,
            } => {
                w.write("loop");
                if *has_break {
                    w.write("#has_break");
                }
                w.write(" ");
                name.ast_debug(w);
                w.write(": ");
                w.block(|w| block.ast_debug(w))
            }
            S::NamedBlock { name, block } => {
                w.write("named-block ");
                name.ast_debug(w);
                w.write(": ");
                w.block(|w| block.ast_debug(w))
            }
        }
    }
}

impl AstDebug for Command_ {
    fn ast_debug(&self, w: &mut AstWriter) {
        use Command_ as C;
        match self {
            C::Assign(case, lvalues, rhs) => {
                match case {
                    AssignCase::Let => w.write("let "),
                    AssignCase::Update => w.write("update "),
                };
                lvalues.ast_debug(w);
                w.write(" = ");
                rhs.ast_debug(w);
            }
            C::Mutate(lhs, rhs) => {
                w.write("*");
                lhs.ast_debug(w);
                w.write(" = ");
                rhs.ast_debug(w);
            }
            C::Abort(e) => {
                w.write("abort ");
                e.ast_debug(w);
            }
            C::Return { exp: e, from_user } if *from_user => {
                w.write("return@");
                e.ast_debug(w);
            }
            C::Return { exp: e, .. } => {
                w.write("return ");
                e.ast_debug(w);
            }
            C::Break(name) => {
                w.write("break@");
                name.ast_debug(w);
            }
            C::Continue(name) => {
                w.write("continue");
                name.ast_debug(w);
            }
            C::IgnoreAndPop { pop_num, exp } => {
                w.write("pop ");
                w.comma(0..*pop_num, |w, _| w.write("_"));
                w.write(" = ");
                exp.ast_debug(w);
            }
            C::Jump { target, from_user } if *from_user => w.write(&format!("jump@{}", target.0)),
            C::Jump { target, .. } => w.write(&format!("jump {}", target.0)),
            C::JumpIf {
                cond,
                if_true,
                if_false,
            } => {
                w.write("jump_if(");
                cond.ast_debug(w);
                w.write(&format!(") {} else {}", if_true.0, if_false.0));
            }
            C::VariantSwitch {
                subject,
                enum_name,
                arms,
            } => {
                w.write("variant_switch(");
                subject.ast_debug(w);
                w.write(format!(" : {})", enum_name));
                w.block(|w| {
                    w.comma(arms, |w, (variant, arm)| {
                        w.write(format!("{} => {}\n", variant, arm.0));
                    })
                });
            }
        }
    }
}

impl AstDebug for Value_ {
    fn ast_debug(&self, w: &mut AstWriter) {
        use Value_ as V;
        match self {
            V::Address(addr) => w.write(&format!("@{}", addr)),
            V::U8(u) => w.write(&format!("{}u8", u)),
            V::U16(u) => w.write(&format!("{}u16", u)),
            V::U32(u) => w.write(&format!("{}u32", u)),
            V::U64(u) => w.write(&format!("{}u64", u)),
            V::U128(u) => w.write(&format!("{}u128", u)),
            V::U256(u) => w.write(&format!("{}u256", u)),
            V::Bool(b) => w.write(&format!("{}", b)),
            V::Vector(ty, elems) => {
                w.write("vector#value");
                w.write("<");
                ty.ast_debug(w);
                w.write(">");
                w.write("[");
                w.comma(elems, |w, e| e.ast_debug(w));
                w.write("]");
            }
        }
    }
}

impl AstDebug for Exp {
    fn ast_debug(&self, w: &mut AstWriter) {
        let Exp { ty, exp } = self;
        w.annotate(|w| exp.ast_debug(w), ty)
    }
}

impl AstDebug for Vec<Exp> {
    fn ast_debug(&self, w: &mut AstWriter) {
        w.comma(self, |w, e| e.ast_debug(w));
    }
}

impl AstDebug for UnannotatedExp_ {
    fn ast_debug(&self, w: &mut AstWriter) {
        use UnannotatedExp_ as E;
        match self {
            E::Unit {
                case: UnitCase::FromUser,
            } => w.write("()"),
            E::Unit {
                case: UnitCase::Implicit,
            } => w.write("/*()*/"),
            E::Unit {
                case: UnitCase::Trailing,
            } => w.write("/*;()*/"),
            E::Value(v) => v.ast_debug(w),
            E::Move { annotation, var: v } => {
                let case = match annotation {
                    MoveOpAnnotation::FromUser => "@",
                    MoveOpAnnotation::InferredLastUsage => "#last ",
                    MoveOpAnnotation::InferredNoCopy => "#no-copy ",
                };
                w.write(&format!("move{}", case));
                v.ast_debug(w)
            }
            E::Copy {
                from_user: false,
                var: v,
            } => {
                w.write("copy ");
                v.ast_debug(w)
            }
            E::Copy {
                from_user: true,
                var: v,
            } => {
                w.write("copy@");
                v.ast_debug(w)
            }
            E::Constant(c) => w.write(&format!("{}", c)),
            E::ModuleCall(mcall) => {
                mcall.ast_debug(w);
            }
            E::Vector(_loc, n, ty, elems) => {
                w.write(&format!("vector#{}", n));
                w.write("<");
                ty.ast_debug(w);
                w.write(">");
                w.write("[");
                elems.ast_debug(w);
                w.write("]");
            }
            E::Freeze(e) => {
                w.write("freeze(");
                e.ast_debug(w);
                w.write(")");
            }
            E::Pack(s, tys, fields) => {
                w.write(&format!("{}", s));
                w.write("<");
                tys.ast_debug(w);
                w.write(">");
                w.write("{");
                w.comma(fields, |w, (f, bt, e)| {
                    w.annotate(|w| w.write(&format!("{}", f)), bt);
                    w.write(": ");
                    e.ast_debug(w);
                });
                w.write("}");
            }
            E::PackVariant(e, v, tys, fields) => {
                w.write(&format!("{}::{}", e, v));
                w.write("<");
                tys.ast_debug(w);
                w.write(">");
                w.write("{");
                w.comma(fields, |w, (f, bt, e)| {
                    w.annotate(|w| w.write(&format!("{}", f)), bt);
                    w.write(": ");
                    e.ast_debug(w);
                });
                w.write("}");
            }

            E::Multiple(es) => {
                w.write("(");
                w.comma(es, |w, e| e.ast_debug(w));
                w.write(")");
            }

            E::Dereference(e) => {
                w.write("*");
                e.ast_debug(w)
            }
            E::UnaryExp(op, e) => {
                op.ast_debug(w);
                w.write(" ");
                e.ast_debug(w);
            }
            E::BinopExp(l, op, r) => {
                l.ast_debug(w);
                w.write(" ");
                op.ast_debug(w);
                w.write(" ");
                r.ast_debug(w)
            }
            E::Borrow(mut_, e, f, from_unpack) => {
                w.write("&");
                if from_unpack.is_some() {
                    w.write("#from_unpack ");
                }
                if *mut_ {
                    w.write("mut ");
                }
                e.ast_debug(w);
                w.write(&format!(".{}", f));
            }
            E::BorrowLocal(mut_, v) => {
                w.write("&");
                if *mut_ {
                    w.write("mut ");
                }
                v.ast_debug(w);
            }
            E::Cast(e, bt) => {
                w.write("(");
                e.ast_debug(w);
                w.write(" as ");
                bt.ast_debug(w);
                w.write(")");
            }
            E::UnresolvedError => w.write("_|_"),
            E::Unreachable => w.write("unreachable"),
            E::ErrorConstant {
                line_number_loc: _,
                error_constant,
            } => {
                w.write("ErrorConstant");
                if let Some(c) = error_constant {
                    w.write(&format!("({})", c))
                }
            }
        }
    }
}

impl AstDebug for ModuleCall {
    fn ast_debug(&self, w: &mut AstWriter) {
        let ModuleCall {
            module,
            name,
            type_arguments,
            arguments,
        } = self;
        w.write(&format!("{}::{}", module, name));
        w.write("<");
        type_arguments.ast_debug(w);
        w.write(">");
        w.write("(");
        arguments.ast_debug(w);
        w.write(")");
    }
}

impl AstDebug for Vec<LValue> {
    fn ast_debug(&self, w: &mut AstWriter) {
        let parens = self.len() != 1;
        if parens {
            w.write("(");
        }
        w.comma(self, |w, a| a.ast_debug(w));
        if parens {
            w.write(")");
        }
    }
}

impl AstDebug for LValue_ {
    fn ast_debug(&self, w: &mut AstWriter) {
        use LValue_ as L;
        match self {
            L::Ignore => w.write("_"),
            L::Var {
                var,
                ty,
                unused_assignment,
            } => {
                w.annotate(
                    |w| {
                        var.ast_debug(w);
                        if *unused_assignment {
                            w.write("#unused")
                        }
                    },
                    ty,
                );
            }
            L::Unpack(s, tys, fields) => {
                w.write(&format!("{}", s));
                w.write("<");
                tys.ast_debug(w);
                w.write(">");
                w.write("{");
                w.comma(fields, |w, (f, l)| {
                    w.write(&format!("{}: ", f));
                    l.ast_debug(w)
                });
                w.write("}");
            }
            L::UnpackVariant(e, v, unpack_type, _rhs_loc, tys, fields) => {
                w.write(&format!("{}::{}", e, v));
                match unpack_type {
                    UnpackType::ByMutRef => w.write(" &mut "),
                    UnpackType::ByImmRef => w.write(" &"),
                    UnpackType::ByValue => (),
                }
                w.write("<");
                tys.ast_debug(w);
                w.write(">");
                w.write("{");
                w.comma(fields, |w, (f, l)| {
                    w.write(&format!("{}: ", f));
                    l.ast_debug(w)
                });
                w.write("}");
            }
        }
    }
}<|MERGE_RESOLUTION|>--- conflicted
+++ resolved
@@ -918,11 +918,6 @@
         }
         attributes.ast_debug(w);
         w.writeln(match target_kind {
-<<<<<<< HEAD
-            TargetKind::Source => "source module",
-            TargetKind::DependencyBeingCompiled => "dependency module",
-            TargetKind::DependencyBeingLinked => "linked module",
-=======
             TargetKind::Source {
                 is_root_package: true,
             } => "root module",
@@ -930,7 +925,6 @@
                 is_root_package: false,
             } => "dependency module",
             TargetKind::External => "external module",
->>>>>>> 0616027a
         });
         w.writeln(&format!("dependency order #{}", dependency_order));
         for (mident, _loc) in friends.key_cloned_iter() {
